# -*- coding: utf-8 -*-
<<<<<<< HEAD
import json
import os
import base64
import pymisp
=======
import base64, csv, io, json, os
from pymisp import __path__ as pymisp_path
from collections import defaultdict
>>>>>>> fcc18cbd

misperrors = {'error': 'Error'}
moduleinfo = {'version': '0.1', 'author': 'Christian Studer',
              'description': 'Import Attributes from a csv file.',
              'module-type': ['import']}
moduleconfig = []
inputSource = ['file']
userConfig = {'header': {
<<<<<<< HEAD
    'type': 'String',
    'message': 'Define the header of the csv file, with types (included in MISP attribute types or attribute fields) separated by commas.\nFor fields that do not match these types, please use space or simply nothing between commas.\nFor instance: ip-src,domain, ,timestamp'},
    'has_header': {
        'type': 'Boolean',
        'message': 'Tick this box ONLY if there is a header line, NOT COMMENTED, in the file (which will be skipped atm).'
}}
=======
                'type': 'String',
                'message': 'Define the header of the csv file, with types (included in MISP attribute types or attribute fields) separated by commas.\nFor fields that do not match these types, please use space or simply nothing between commas.\nFor instance: ip-src,domain, ,timestamp'},
              'has_header':{
                'type': 'Boolean',
                'message': 'Tick this box ONLY if there is a header line, NOT COMMENTED, in the file.'
              }}
>>>>>>> fcc18cbd

duplicatedFields = {'mispType': {'mispComment': 'comment'},
                    'attrField': {'attrComment': 'comment'}}
attributesFields = ['type', 'value', 'category', 'to_ids', 'comment', 'distribution']
misp_standard_csv_header = ['uuid','event_id','category','type','value','comment','to_ids','date',
                            'object_relation','object_uuid','object_name','object_meta_category']
misp_context_additional_fields = ['event_info','event_member_org','event_source_org','event_distribution',
                                  'event_threat_level_id','event_analysis','event_date','event_tag']
misp_extended_csv_header = misp_standard_csv_header[:9] + ['attribute_tag'] + misp_standard_csv_header[9:] + misp_context_additional_fields
delimiters = [',', ';', '|', '/', '\t', '    ']


class CsvParser():
    def __init__(self, header, has_header, data):
        data_header = data[0]
        if data_header == misp_standard_csv_header or data_header == misp_extended_csv_header:
            self.header = misp_standard_csv_header if data_header == misp_standard_csv_header else misp_extended_csv_header[:13]
            self.from_misp = True
            self.data = data[1:]
        else:
            self.from_misp = False
            self.has_header = has_header
            if header:
                self.header = header
                self.fields_number = len(header)
                self.parse_data(data)
            else:
                self.has_delimiter = True
                self.fields_number, self.delimiter, self.header = self.get_delimiter_from_header(data[0])
                self.data = data
            self.result = []

    def get_delimiter_from_header(self, data):
        delimiters_count = {}
        for d in delimiters:
            length = data.count(d)
            if length > 0:
                delimiters_count[d] = data.count(d)
        if len(delimiters_count) == 0:
            length = 0
            delimiter = None
            header = [data]
        else:
            length, delimiter = max((n, v) for v, n in delimiters_count.items())
            header = data.split(delimiter)
        return length + 1, delimiter, header

    def parse_data(self, data):
        return_data = []
        if self.fields_number == 1:
            for line in data:
                line = line.split('#')[0].strip()
                if line:
                    return_data.append(line)
            self.delimiter = None
        else:
            self.delimiter_count = dict([(d, 0) for d in delimiters])
            for line in data:
                line = line.split('#')[0].strip()
                if line:
                    self.parse_delimiter(line)
                    return_data.append(line)
            # find which delimiter is used
            self.delimiter = self.find_delimiter()
            if self.fields_number == 0: self.header = return_data[0].split(self.delimiter)
        self.data = return_data[1:] if self.has_header else return_data

    def parse_delimiter(self, line):
        for d in delimiters:
            if line.count(d) >= (self.fields_number - 1):
                self.delimiter_count[d] += 1

    def find_delimiter(self):
        _, delimiter = max((n, v) for v, n in self.delimiter_count.items())
        return delimiter

    def parse_csv(self):
        if self.from_misp:
            self.build_misp_event()
        else:
            self.buildAttributes()

    def build_misp_event(self):
        l_attributes = []
        l_objects = []
        objects = defaultdict(list)
        header_length = len(self.header)
        attribute_fields = self.header[:1] + self.header[2:6]
        for line in self.data:
            attribute = {}
            try:
                try:
                    a_uuid,_,a_category,a_type,value,comment,to_ids,_,relation,o_uuid,o_name,o_category = line[:header_length]
                except ValueError:
                    a_uuid,_,a_category,a_type,value,comment,to_ids,_,relation,tag,o_uuid,o_name,o_category = line[:header_length]
                    if tag: attribute['tags'] = tag
            except ValueError:
                continue
            for t, v in zip(attribute_fields, [a_uuid, a_category, a_type, value, comment]):
                attribute[t] = v.replace('"', '')
            attribute['to_ids'] = True if to_ids == '1' else False
            if relation:
                attribute["object_relation"] = relation.replace('"', '')
                object_index = tuple(o.replace('"', '') for o in (o_uuid,o_name,o_category))
                objects[object_index].append(attribute)
            else:
                l_attributes.append(attribute)
        for keys, attributes in objects.items():
            misp_object = {}
            for t, v in zip(['uuid','name','meta-category'], keys):
                misp_object[t] = v
            misp_object['Attribute'] = attributes
            l_objects.append(misp_object)
        self.result = {"Attribute": l_attributes, "Object": l_objects}

    def buildAttributes(self):
        # if there is only 1 field of data
        if self.delimiter is None:
            mispType = self.header[0]
            for data in self.data:
                d = data.strip()
                if d:
                    self.result.append({'types': mispType, 'values': d})
        else:
            # split fields that should be recognized as misp attribute types from the others
            list2pop, misp, head = self.findMispTypes()
            # for each line of data
            for data in self.data:
                datamisp = []
                datasplit = data.split(self.delimiter)
                # in case there is an empty line or an error
                if len(datasplit) != self.fields_number:
                    continue
                # pop from the line data that matches with a misp type, using the list of indexes
                for l in list2pop:
                    datamisp.append(datasplit.pop(l).strip())
                # for each misp type, we create an attribute
                for m, dm in zip(misp, datamisp):
                    attribute = {'types': m, 'values': dm}
                    for h, ds in zip(head, datasplit):
                        if h:
                            attribute[h] = ds.strip()
                    self.result.append(attribute)

    def findMispTypes(self):
        descFilename = os.path.join(pymisp_path[0], 'data/describeTypes.json')
        with open(descFilename, 'r') as f:
            MispTypes = json.loads(f.read())['result'].get('types')
        list2pop = []
        misp = []
        head = []
        for h in reversed(self.header):
            n = self.header.index(h)
            # fields that are misp attribute types
            if h in MispTypes:
                list2pop.append(n)
                misp.append(h)
            # handle confusions between misp attribute types and attribute fields
            elif h in duplicatedFields['mispType']:
                # fields that should be considered as misp attribute types
                list2pop.append(n)
                misp.append(duplicatedFields['mispType'].get(h))
            elif h in duplicatedFields['attrField']:
                # fields that should be considered as attribute fields
                head.append(duplicatedFields['attrField'].get(h))
            # or, it could be an attribute field
            elif h in attributesFields:
                head.append(h)
            # otherwise, it is not defined
            else:
                head.append('')
        # return list of indexes of the misp types, list of the misp types, remaining fields that will be attribute fields
        return list2pop, misp, list(reversed(head))


def handler(q=False):
    if q is False:
        return False
    request = json.loads(q)
    if request.get('data'):
        data = base64.b64decode(request['data']).decode('utf-8')
        data = [line for line in csv.reader(io.TextIOWrapper(io.BytesIO(data.encode()), encoding='utf-8'))]
    else:
        misperrors['error'] = "Unsupported attributes type"
        return misperrors
    has_header = request['config'].get('has_header')
    has_header = True if has_header == '1' else False
    if not request.get('config') and not request['config'].get('header'):
        if has_header:
            header = []
        else:
            misperrors['error'] = "Configuration error"
            return misperrors
    else:
        header = request['config'].get('header').split(',')
        header = [c.strip() for c in header]
    csv_parser = CsvParser(header, has_header, data)
    # build the attributes
    csv_parser.parse_csv()
    r = {'results': csv_parser.result}
    return r


def introspection():
    modulesetup = {}
    try:
        userConfig
        modulesetup['userConfig'] = userConfig
    except NameError:
        pass
    try:
        inputSource
        modulesetup['inputSource'] = inputSource
    except NameError:
        pass
    return modulesetup


def version():
    moduleinfo['config'] = moduleconfig
    return moduleinfo<|MERGE_RESOLUTION|>--- conflicted
+++ resolved
@@ -1,14 +1,8 @@
 # -*- coding: utf-8 -*-
-<<<<<<< HEAD
 import json
 import os
 import base64
 import pymisp
-=======
-import base64, csv, io, json, os
-from pymisp import __path__ as pymisp_path
-from collections import defaultdict
->>>>>>> fcc18cbd
 
 misperrors = {'error': 'Error'}
 moduleinfo = {'version': '0.1', 'author': 'Christian Studer',
@@ -17,21 +11,12 @@
 moduleconfig = []
 inputSource = ['file']
 userConfig = {'header': {
-<<<<<<< HEAD
     'type': 'String',
     'message': 'Define the header of the csv file, with types (included in MISP attribute types or attribute fields) separated by commas.\nFor fields that do not match these types, please use space or simply nothing between commas.\nFor instance: ip-src,domain, ,timestamp'},
     'has_header': {
         'type': 'Boolean',
         'message': 'Tick this box ONLY if there is a header line, NOT COMMENTED, in the file (which will be skipped atm).'
 }}
-=======
-                'type': 'String',
-                'message': 'Define the header of the csv file, with types (included in MISP attribute types or attribute fields) separated by commas.\nFor fields that do not match these types, please use space or simply nothing between commas.\nFor instance: ip-src,domain, ,timestamp'},
-              'has_header':{
-                'type': 'Boolean',
-                'message': 'Tick this box ONLY if there is a header line, NOT COMMENTED, in the file.'
-              }}
->>>>>>> fcc18cbd
 
 duplicatedFields = {'mispType': {'mispComment': 'comment'},
                     'attrField': {'attrComment': 'comment'}}
