--- conflicted
+++ resolved
@@ -16,24 +16,9 @@
 moduleconfig = ['local_geolite_db']
 # possible module-types: 'expansion', 'hover' or both
 moduleinfo = {'version': '0.2', 'author': 'Andreas Muehlemann',
-<<<<<<< HEAD
-              'description': 'Query a local copy of Maxminds Geolite database',
-              'module-type': ['expansion', 'hover']}
-
-=======
               'description': 'Query a local copy of Maxminds Geolite database, updated for MMDB format',
               'module-type': ['expansion', 'hover']}
 
-try:
-    # get current db from https://geolite.maxmind.com/download/geoip/database/GeoLite2-Country.tar.gz
-    config = configparser.ConfigParser()
-    config.read(os.path.join(os.path.dirname(os.path.abspath(__file__)), 'geoip_country.cfg'))
-    gi = geoip2.database.Reader(config.get('GEOIP', 'database'))
-    enabled = True
-except Exception:
-    enabled = False
-
->>>>>>> 3af7d9b8
 
 def handler(q=False):
     if q is False:
@@ -59,15 +44,9 @@
         return {'error': f'Unable to locate the GeoLite database you specified ({path_to_geolite}).'}
     log.debug(toquery)
     try:
-<<<<<<< HEAD
         answer = reader.country(toquery)
     except Exception as e:
         misperrors['error'] = f"GeoIP resolving error: {e}"
-=======
-        answer = (gi.country(toquery)).country.iso_code
-    except Exception:
-        misperrors['error'] = "GeoIP resolving error"
->>>>>>> 3af7d9b8
         return misperrors
 
     r = {'results': [{'types': mispattributes['output'], 'values': [answer.country.iso_code]}]}
