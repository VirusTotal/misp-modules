--- conflicted
+++ resolved
@@ -15,10 +15,5 @@
            'qrcode', 'ocr_enrich', 'pdf_enrich', 'docx_enrich', 'xlsx_enrich', 'pptx_enrich',
            'ods_enrich', 'odt_enrich', 'joesandbox_submit', 'joesandbox_query', 'urlhaus',
            'virustotal_public', 'apiosintds', 'urlscan', 'securitytrails', 'apivoid',
-<<<<<<< HEAD
            'assemblyline_submit', 'assemblyline_query', 'ransomcoindb', 'malwarebazaar',
-           'lastline_query', 'lastline_submit', 'sophoslabs_intelix', 'cytomic_orion']
-=======
-           'assemblyline_submit', 'assemblyline_query', 'ransomcoindb',
-           'lastline_query', 'lastline_submit', 'sophoslabs_intelix', 'cytomic_orion', 'censys_enrich']
->>>>>>> e9819667
+           'lastline_query', 'lastline_submit', 'sophoslabs_intelix', 'cytomic_orion', 'censys_enrich']